﻿<?xml version="1.0" encoding="utf-8"?>
<Project ToolsVersion="4.0" DefaultTargets="Build" xmlns="http://schemas.microsoft.com/developer/msbuild/2003">
  <PropertyGroup>
    <Configuration Condition=" '$(Configuration)' == '' ">Debug</Configuration>
    <Platform Condition=" '$(Platform)' == '' ">AnyCPU</Platform>
    <ProductVersion>8.0.30703</ProductVersion>
    <SchemaVersion>2.0</SchemaVersion>
    <ProjectGuid>{bc81ea37-8ee6-4bf9-b8a9-b30497aef8b1}</ProjectGuid>
    <OutputType>Library</OutputType>
    <RootNamespace>FSharpExamples</RootNamespace>
    <AssemblyName>FSharpExamples</AssemblyName>
    <TargetFrameworkVersion>v4.0</TargetFrameworkVersion>
    <Name>FSharpExamples</Name>
    <TargetFrameworkProfile />
    <TargetFSharpCoreVersion>4.3.0.0</TargetFSharpCoreVersion>
    <SolutionDir Condition="$(SolutionDir) == '' Or $(SolutionDir) == '*Undefined*'">..\..\</SolutionDir>
  </PropertyGroup>
  <PropertyGroup Condition=" '$(Configuration)|$(Platform)' == 'Debug|AnyCPU' ">
    <DebugSymbols>true</DebugSymbols>
    <DebugType>full</DebugType>
    <Optimize>false</Optimize>
    <Tailcalls>false</Tailcalls>
    <OutputPath>bin\Debug\</OutputPath>
    <DefineConstants>DEBUG;TRACE</DefineConstants>
    <WarningLevel>3</WarningLevel>
  </PropertyGroup>
  <PropertyGroup Condition=" '$(Configuration)|$(Platform)' == 'Release|AnyCPU' ">
    <DebugType>pdbonly</DebugType>
    <Optimize>true</Optimize>
    <Tailcalls>true</Tailcalls>
    <OutputPath>bin\Release\</OutputPath>
    <DefineConstants>TRACE</DefineConstants>
    <WarningLevel>3</WarningLevel>
  </PropertyGroup>
  <PropertyGroup Condition=" '$(Configuration)|$(Platform)' == 'Release-Signed|AnyCPU' ">
    <DebugType>pdbonly</DebugType>
    <Optimize>true</Optimize>
    <Tailcalls>true</Tailcalls>
    <DefineConstants>TRACE</DefineConstants>
    <WarningLevel>3</WarningLevel>
    <OutputPath>bin\Release-Signed\</OutputPath>
  </PropertyGroup>
  <PropertyGroup>
    <MinimumVisualStudioVersion Condition="'$(MinimumVisualStudioVersion)' == ''">11</MinimumVisualStudioVersion>
  </PropertyGroup>
  <PropertyGroup>
    <FSharpTargetsPath>$(MSBuildExtensionsPath32)\Microsoft\VisualStudio\v$(VisualStudioVersion)\FSharp\Microsoft.FSharp.Targets</FSharpTargetsPath>
  </PropertyGroup>
  <PropertyGroup Condition="'$(VisualStudioVersion)' == '11.0' Or $(OS) != 'Windows_NT'">
    <FSharpTargetsPath>$(MSBuildExtensionsPath32)\..\Microsoft SDKs\F#\3.0\Framework\v4.0\Microsoft.FSharp.Targets</FSharpTargetsPath>
  </PropertyGroup>
  <Import Project="$(FSharpTargetsPath)" Condition="Exists('$(FSharpTargetsPath)')" />
  <PropertyGroup>
    <MinimumVisualStudioVersion Condition="'$(MinimumVisualStudioVersion)' == ''">11</MinimumVisualStudioVersion>
  </PropertyGroup>
  <Choose>
    <When Condition="'$(VisualStudioVersion)' == '11.0'">
      <PropertyGroup>
        <FSharpTargetsPath>$(MSBuildExtensionsPath32)\..\Microsoft SDKs\F#\3.0\Framework\v4.0\Microsoft.FSharp.Targets</FSharpTargetsPath>
      </PropertyGroup>
    </When>
    <Otherwise>
      <PropertyGroup>
        <FSharpTargetsPath>$(MSBuildExtensionsPath32)\Microsoft\VisualStudio\v$(VisualStudioVersion)\FSharp\Microsoft.FSharp.Targets</FSharpTargetsPath>
      </PropertyGroup>
    </Otherwise>
  </Choose>
  <Import Project="$(FSharpTargetsPath)" Condition="Exists('$(FSharpTargetsPath)')" />
  <ItemGroup>
    <None Include="RandomAndDistributions.fsx" />
    <None Include="Histogram.fsx" />
    <None Include="MCMC.fsx" />
    <None Include="Vectors.fsx" />
    <None Include="Matrices.fsx" />
    <None Include="LinearRegression.fsx" />
    <None Include="Apply.fsx" />
  </ItemGroup>
  <ItemGroup>
<<<<<<< HEAD
    <Reference Include="FSharp.Core, Version=$(TargetFSharpCoreVersion), Culture=neutral, PublicKeyToken=b03f5f7f11d50a3a">
      <Private>True</Private>
    </Reference>
    <Reference Include="FSharp.CodeFormat">
      <HintPath>..\..\packages\FSharp.Formatting.1.0.15\lib\net40\FSharp.CodeFormat.dll</HintPath>
      <Private>True</Private>
    </Reference>
    <Reference Include="FSharp.CompilerBinding">
      <HintPath>..\..\packages\FSharp.Formatting.1.0.15\lib\net40\FSharp.CompilerBinding.dll</HintPath>
      <Private>True</Private>
    </Reference>
=======
>>>>>>> 26657680
    <Reference Include="FSharp.Core, Version=$(TargetFSharpCoreVersion), Culture=neutral, PublicKeyToken=b03f5f7f11d50a3a">
      <Private>False</Private>
    </Reference>
    <Reference Include="mscorlib" />
    <Reference Include="System" />
    <Reference Include="System.Core">
      <RequiredTargetFramework>3.5</RequiredTargetFramework>
    </Reference>
    <Reference Include="System.Numerics" />
  </ItemGroup>
  <ItemGroup>
    <ProjectReference Include="..\FSharp\FSharp.fsproj">
      <Name>FSharp</Name>
      <Project>{37e8e802-a354-4114-bfc1-6e1357da605b}</Project>
      <Private>True</Private>
    </ProjectReference>
    <ProjectReference Include="..\Numerics\Numerics.csproj">
      <Name>Numerics</Name>
      <Project>{b7cae5f4-a23f-4438-b5be-41226618b695}</Project>
      <Private>True</Private>
    </ProjectReference>
  </ItemGroup>
</Project><|MERGE_RESOLUTION|>--- conflicted
+++ resolved
@@ -76,7 +76,6 @@
     <None Include="Apply.fsx" />
   </ItemGroup>
   <ItemGroup>
-<<<<<<< HEAD
     <Reference Include="FSharp.Core, Version=$(TargetFSharpCoreVersion), Culture=neutral, PublicKeyToken=b03f5f7f11d50a3a">
       <Private>True</Private>
     </Reference>
@@ -88,8 +87,6 @@
       <HintPath>..\..\packages\FSharp.Formatting.1.0.15\lib\net40\FSharp.CompilerBinding.dll</HintPath>
       <Private>True</Private>
     </Reference>
-=======
->>>>>>> 26657680
     <Reference Include="FSharp.Core, Version=$(TargetFSharpCoreVersion), Culture=neutral, PublicKeyToken=b03f5f7f11d50a3a">
       <Private>False</Private>
     </Reference>
