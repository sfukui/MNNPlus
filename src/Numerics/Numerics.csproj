<<<<<<< HEAD
﻿<?xml version="1.0" encoding="utf-8"?>
<Project ToolsVersion="12.0" DefaultTargets="Build" xmlns="http://schemas.microsoft.com/developer/msbuild/2003">
=======
<?xml version="1.0" encoding="utf-8"?>
<Project Sdk="Microsoft.NET.Sdk">
>>>>>>> 1ff8db9b
  <PropertyGroup>
    <OutputType>Library</OutputType>
    <TargetFrameworks>net40;net461;netstandard1.3;netstandard2.0</TargetFrameworks>
    <NetStandardImplicitPackageVersion>2.0.1</NetStandardImplicitPackageVersion>
    <AssemblyName>MathNet.Numerics</AssemblyName>
<<<<<<< HEAD
    <TargetFrameworkVersion>v4.0</TargetFrameworkVersion>
    <FileAlignment>512</FileAlignment>
    <UpgradeBackupLocation />
    <IsWebBootstrapper>false</IsWebBootstrapper>
    <TargetFrameworkProfile />
    <PublishUrl>publish\</PublishUrl>
    <Install>true</Install>
    <InstallFrom>Disk</InstallFrom>
    <UpdateEnabled>false</UpdateEnabled>
    <UpdateMode>Foreground</UpdateMode>
    <UpdateInterval>7</UpdateInterval>
    <UpdateIntervalUnits>Days</UpdateIntervalUnits>
    <UpdatePeriodically>false</UpdatePeriodically>
    <UpdateRequired>false</UpdateRequired>
    <MapFileExtensions>true</MapFileExtensions>
    <ApplicationRevision>0</ApplicationRevision>
    <ApplicationVersion>1.0.0.%2a</ApplicationVersion>
    <UseApplicationTrust>false</UseApplicationTrust>
    <BootstrapperEnabled>true</BootstrapperEnabled>
    <!-- Conditional Strong Name -->
    <AssemblyOriginatorKeyFile>..\MathNet.Numerics.snk</AssemblyOriginatorKeyFile>
    <SolutionDir Condition="$(SolutionDir) == '' Or $(SolutionDir) == '*Undefined*'">..\..\</SolutionDir>
  </PropertyGroup>
  <PropertyGroup Condition=" '$(Configuration)|$(Platform)' == 'Release|AnyCPU' ">
    <OutputPath>..\..\out\lib\Net40\</OutputPath>
    <IntermediateOutputPath>..\..\obj\lib\Net40\</IntermediateOutputPath>
    <BaseIntermediateOutputPath>..\..\obj\lib\Net40\</BaseIntermediateOutputPath>
    <DocumentationFile>..\..\out\lib\Net40\MathNet.Numerics.xml</DocumentationFile>
    <!-- Conditional Strong Name: NO -->
    <DebugType>pdbonly</DebugType>
    <Optimize>true</Optimize>
    <DefineConstants>TRACE;NATIVE</DefineConstants>
    <ErrorReport>prompt</ErrorReport>
    <WarningLevel>4</WarningLevel>
    <CodeAnalysisRuleSet>AllRules.ruleset</CodeAnalysisRuleSet>
    <NoWarn>1591</NoWarn>
    <Prefer32Bit>false</Prefer32Bit>
    <LangVersion>5</LangVersion>
  </PropertyGroup>
  <PropertyGroup Condition=" '$(Configuration)|$(Platform)' == 'Debug|AnyCPU' ">
    <OutputPath>..\..\out\lib-debug\Net40\</OutputPath>
    <IntermediateOutputPath>..\..\obj\lib-debug\Net40\</IntermediateOutputPath>
    <BaseIntermediateOutputPath>..\..\obj\lib-debug\Net40\</BaseIntermediateOutputPath>
    <!-- Conditional Strong Name: NO -->
    <DebugSymbols>true</DebugSymbols>
    <DebugType>full</DebugType>
    <Optimize>false</Optimize>
    <DefineConstants>TRACE;DEBUG;NATIVE</DefineConstants>
    <ErrorReport>prompt</ErrorReport>
    <WarningLevel>4</WarningLevel>
    <CodeAnalysisRuleSet>AllRules.ruleset</CodeAnalysisRuleSet>
    <Prefer32Bit>false</Prefer32Bit>
    <LangVersion>5</LangVersion>
  </PropertyGroup>
  <PropertyGroup Condition="'$(Configuration)|$(Platform)' == 'Release-Signed|AnyCPU'">
    <OutputPath>..\..\out\lib-signed\Net40\</OutputPath>
    <IntermediateOutputPath>..\..\obj\lib-signed\Net40\</IntermediateOutputPath>
    <BaseIntermediateOutputPath>..\..\obj\lib-signed\Net40\</BaseIntermediateOutputPath>
    <DocumentationFile>..\..\out\lib-signed\Net40\MathNet.Numerics.xml</DocumentationFile>
    <!-- Conditional Strong Name: YES -->
    <SignAssembly>true</SignAssembly>
    <DebugType>pdbonly</DebugType>
    <PlatformTarget>AnyCPU</PlatformTarget>
    <Optimize>true</Optimize>
    <DefineConstants>TRACE;NATIVE;STRONGNAME</DefineConstants>
    <ErrorReport>prompt</ErrorReport>
    <WarningLevel>4</WarningLevel>
    <CodeAnalysisRuleSet>AllRules.ruleset</CodeAnalysisRuleSet>
    <NoWarn>1591</NoWarn>
    <Prefer32Bit>false</Prefer32Bit>
    <LangVersion>5</LangVersion>
=======
    <RootNamespace>MathNet.Numerics</RootNamespace>
    <IsPackable>true</IsPackable>
    <PackageId>MathNet.Numerics</PackageId>
    <VersionPrefix>4.4.0</VersionPrefix>
    <VersionSuffix></VersionSuffix>
    <PackageVersion>4.4.0</PackageVersion>
    <Version>4.4.0</Version>
    <AssemblyVersion>4.4.0.0</AssemblyVersion>
    <FileVersion>4.4.0.0</FileVersion>
    <Title>Math.NET Numerics</Title>
    <Authors>Christoph Ruegg, Marcus Cuda, Jurgen Van Gael</Authors>
    <Company>Math.NET Project</Company>
    <Product>Math.NET Numerics</Product>
    <Description>Math.NET Numerics is the numerical foundation of the Math.NET project, aiming to provide methods and algorithms for numerical computations in science, engineering and every day use. Supports .Net Framework 4.0 or higher and .Net Standard 1.3 or higher, on Windows, Linux and Mac.</Description>
    <Copyright>Copyright Math.NET Project</Copyright>
    <PackageRequireLicenseAcceptance>false</PackageRequireLicenseAcceptance>
    <PackageLicenseUrl>https://numerics.mathdotnet.com/License.html</PackageLicenseUrl>
    <PackageProjectUrl>https://numerics.mathdotnet.com/</PackageProjectUrl>
    <PackageIconUrl>https://www.mathdotnet.com/images/MathNet128.png</PackageIconUrl>
    <PackageReleaseNotes>Linear Algebra: managed provider performance improvements on basic vector arithmetics</PackageReleaseNotes>
    <PackageTags>math numeric statistics probability integration interpolation regression solve fit linear algebra matrix fft</PackageTags>
    <IsTool>false</IsTool>
    <RepositoryUrl>https://github.com/mathnet/mathnet-numerics</RepositoryUrl>
    <RepositoryType>git</RepositoryType>
    <NeutralLanguage>en</NeutralLanguage>
    <NoPackageAnalysis>false</NoPackageAnalysis>
    <IncludeBuildOutput>true</IncludeBuildOutput>
    <IncludeContentInPack>false</IncludeContentInPack>
    <GenerateAssemblyInfo>true</GenerateAssemblyInfo>
    <GeneratePackageOnBuild>false</GeneratePackageOnBuild>
    <GenerateDocumentationFile>true</GenerateDocumentationFile>
    <EnableDefaultCompileItems>true</EnableDefaultCompileItems>
    <NoWarn>1701;1702;1705;1591;1573</NoWarn>
  </PropertyGroup>
  <PropertyGroup Condition="'$(TargetFramework)'!='netstandard1.3'">
    <DefineConstants>NATIVE</DefineConstants>
>>>>>>> 1ff8db9b
  </PropertyGroup>
  <ItemGroup Condition="'$(TargetFramework)' == 'net40'">
    <Reference Include="System" />
    <Reference Include="System.Core" />
    <Reference Include="System.Numerics" />
    <Reference Include="System.Runtime.Serialization" />
  </ItemGroup>
  <Import Project="..\..\.paket\Paket.Restore.targets" />
</Project><|MERGE_RESOLUTION|>--- conflicted
+++ resolved
@@ -1,16 +1,12 @@
-<<<<<<< HEAD
 ﻿<?xml version="1.0" encoding="utf-8"?>
 <Project ToolsVersion="12.0" DefaultTargets="Build" xmlns="http://schemas.microsoft.com/developer/msbuild/2003">
-=======
 <?xml version="1.0" encoding="utf-8"?>
 <Project Sdk="Microsoft.NET.Sdk">
->>>>>>> 1ff8db9b
   <PropertyGroup>
     <OutputType>Library</OutputType>
     <TargetFrameworks>net40;net461;netstandard1.3;netstandard2.0</TargetFrameworks>
     <NetStandardImplicitPackageVersion>2.0.1</NetStandardImplicitPackageVersion>
     <AssemblyName>MathNet.Numerics</AssemblyName>
-<<<<<<< HEAD
     <TargetFrameworkVersion>v4.0</TargetFrameworkVersion>
     <FileAlignment>512</FileAlignment>
     <UpgradeBackupLocation />
@@ -82,7 +78,6 @@
     <NoWarn>1591</NoWarn>
     <Prefer32Bit>false</Prefer32Bit>
     <LangVersion>5</LangVersion>
-=======
     <RootNamespace>MathNet.Numerics</RootNamespace>
     <IsPackable>true</IsPackable>
     <PackageId>MathNet.Numerics</PackageId>
@@ -119,7 +114,6 @@
   </PropertyGroup>
   <PropertyGroup Condition="'$(TargetFramework)'!='netstandard1.3'">
     <DefineConstants>NATIVE</DefineConstants>
->>>>>>> 1ff8db9b
   </PropertyGroup>
   <ItemGroup Condition="'$(TargetFramework)' == 'net40'">
     <Reference Include="System" />
