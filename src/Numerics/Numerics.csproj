﻿<?xml version="1.0" encoding="utf-8"?>
<Project ToolsVersion="12.0" DefaultTargets="Build" xmlns="http://schemas.microsoft.com/developer/msbuild/2003">
  <PropertyGroup>
    <Configuration Condition=" '$(Configuration)' == '' ">Debug</Configuration>
    <Platform Condition=" '$(Platform)' == '' ">AnyCPU</Platform>
    <ProjectGuid>{B7CAE5F4-A23F-4438-B5BE-41226618B695}</ProjectGuid>
    <OutputType>Library</OutputType>
    <AppDesignerFolder>Properties</AppDesignerFolder>
    <RootNamespace>MathNet.Numerics</RootNamespace>
    <AssemblyName>MathNet.Numerics</AssemblyName>
    <TargetFrameworkVersion>v4.0</TargetFrameworkVersion>
    <FileAlignment>512</FileAlignment>
    <UpgradeBackupLocation />
    <IsWebBootstrapper>false</IsWebBootstrapper>
    <TargetFrameworkProfile />
    <PublishUrl>publish\</PublishUrl>
    <Install>true</Install>
    <InstallFrom>Disk</InstallFrom>
    <UpdateEnabled>false</UpdateEnabled>
    <UpdateMode>Foreground</UpdateMode>
    <UpdateInterval>7</UpdateInterval>
    <UpdateIntervalUnits>Days</UpdateIntervalUnits>
    <UpdatePeriodically>false</UpdatePeriodically>
    <UpdateRequired>false</UpdateRequired>
    <MapFileExtensions>true</MapFileExtensions>
    <ApplicationRevision>0</ApplicationRevision>
    <ApplicationVersion>1.0.0.%2a</ApplicationVersion>
    <UseApplicationTrust>false</UseApplicationTrust>
    <BootstrapperEnabled>true</BootstrapperEnabled>
    <!-- Conditional Strong Name -->
    <AssemblyOriginatorKeyFile>..\MathNet.Numerics.snk</AssemblyOriginatorKeyFile>
    <SolutionDir Condition="$(SolutionDir) == '' Or $(SolutionDir) == '*Undefined*'">..\..\</SolutionDir>
  </PropertyGroup>
  <PropertyGroup Condition=" '$(Configuration)|$(Platform)' == 'Release|AnyCPU' ">
    <OutputPath>..\..\out\lib\Net40\</OutputPath>
    <IntermediateOutputPath>..\..\obj\lib\Net40\</IntermediateOutputPath>
    <BaseIntermediateOutputPath>..\..\obj\lib\Net40\</BaseIntermediateOutputPath>
    <DocumentationFile>..\..\out\lib\Net40\MathNet.Numerics.xml</DocumentationFile>
    <!-- Conditional Strong Name: NO -->
    <DebugType>pdbonly</DebugType>
    <Optimize>true</Optimize>
    <DefineConstants>TRACE;NATIVE</DefineConstants>
    <ErrorReport>prompt</ErrorReport>
    <WarningLevel>4</WarningLevel>
    <CodeAnalysisRuleSet>AllRules.ruleset</CodeAnalysisRuleSet>
    <NoWarn>1591</NoWarn>
<<<<<<< HEAD
    <Prefer32Bit>false</Prefer32Bit>
=======
    <LangVersion>5</LangVersion>
>>>>>>> 26657680
  </PropertyGroup>
  <PropertyGroup Condition=" '$(Configuration)|$(Platform)' == 'Debug|AnyCPU' ">
    <OutputPath>..\..\out\lib-debug\Net40\</OutputPath>
    <IntermediateOutputPath>..\..\obj\lib-debug\Net40\</IntermediateOutputPath>
    <BaseIntermediateOutputPath>..\..\obj\lib-debug\Net40\</BaseIntermediateOutputPath>
    <!-- Conditional Strong Name: NO -->
    <DebugSymbols>true</DebugSymbols>
    <DebugType>full</DebugType>
    <Optimize>false</Optimize>
    <DefineConstants>TRACE;DEBUG;NATIVE</DefineConstants>
    <ErrorReport>prompt</ErrorReport>
    <WarningLevel>4</WarningLevel>
    <CodeAnalysisRuleSet>AllRules.ruleset</CodeAnalysisRuleSet>
<<<<<<< HEAD
    <Prefer32Bit>false</Prefer32Bit>
=======
    <LangVersion>5</LangVersion>
>>>>>>> 26657680
  </PropertyGroup>
  <PropertyGroup Condition="'$(Configuration)|$(Platform)' == 'Release-Signed|AnyCPU'">
    <OutputPath>..\..\out\lib-signed\Net40\</OutputPath>
    <IntermediateOutputPath>..\..\obj\lib-signed\Net40\</IntermediateOutputPath>
    <BaseIntermediateOutputPath>..\..\obj\lib-signed\Net40\</BaseIntermediateOutputPath>
    <DocumentationFile>..\..\out\lib-signed\Net40\MathNet.Numerics.xml</DocumentationFile>
    <!-- Conditional Strong Name: YES -->
    <SignAssembly>true</SignAssembly>
    <DebugType>pdbonly</DebugType>
    <PlatformTarget>AnyCPU</PlatformTarget>
    <Optimize>true</Optimize>
    <DefineConstants>TRACE;NATIVE;STRONGNAME</DefineConstants>
    <ErrorReport>prompt</ErrorReport>
    <WarningLevel>4</WarningLevel>
    <CodeAnalysisRuleSet>AllRules.ruleset</CodeAnalysisRuleSet>
    <NoWarn>1591</NoWarn>
<<<<<<< HEAD
    <Prefer32Bit>false</Prefer32Bit>
=======
    <LangVersion>5</LangVersion>
>>>>>>> 26657680
  </PropertyGroup>
  <ItemGroup>
    <Reference Include="System" />
    <Reference Include="System.Core" />
    <Reference Include="System.Numerics" />
  </ItemGroup>
  <ItemGroup>
    <Compile Include="Differentiate.cs" />
    <Compile Include="Differentiation\FiniteDifferenceCoefficients.cs" />
    <Compile Include="Differentiation\NumericalDerivative.cs" />
    <Compile Include="Differentiation\NumericalHessian.cs" />
    <Compile Include="Differentiation\NumericalJacobian.cs" />
    <Compile Include="Distributions\Triangular.cs" />
    <Compile Include="Euclid.cs" />
    <Compile Include="Generate.cs" />
    <Compile Include="GoodnessOfFit.cs" />
    <Compile Include="IntegralTransforms\Fourier.cs" />
    <Compile Include="IntegralTransforms\Hartley.cs" />
    <Compile Include="Interpolation\Barycentric.cs" />
    <Compile Include="Interpolation\CubicSpline.cs" />
    <Compile Include="Interpolation\LogLinear.cs" />
    <Compile Include="Interpolation\QuadraticSpline.cs" />
    <Compile Include="Interpolation\StepInterpolation.cs" />
    <Compile Include="Interpolation\TransformedInterpolation.cs" />
    <Compile Include="LinearAlgebra\CreateMatrix.cs" />
    <Compile Include="LinearAlgebra\Options.cs" />
    <Compile Include="LinearAlgebra\Solvers\DelegateStopCriterion.cs" />
    <Compile Include="LinearAlgebra\CreateVector.cs" />
    <Compile Include="LinearRegression\Options.cs" />
    <Compile Include="Precision.Comparison.cs" />
    <Compile Include="Precision.Equality.cs" />
    <Compile Include="Distributions\Bernoulli.cs" />
    <Compile Include="Distributions\Beta.cs" />
    <Compile Include="Distributions\Binomial.cs" />
    <Compile Include="Distributions\Categorical.cs" />
    <Compile Include="Distributions\Cauchy.cs" />
    <Compile Include="Distributions\Chi.cs" />
    <Compile Include="Distributions\ChiSquared.cs" />
    <Compile Include="Distributions\ContinuousUniform.cs" />
    <Compile Include="Distributions\ConwayMaxwellPoisson.cs" />
    <Compile Include="Distributions\IDistribution.cs" />
    <Compile Include="Distributions\Dirichlet.cs" />
    <Compile Include="Distributions\DiscreteUniform.cs" />
    <Compile Include="Distributions\Erlang.cs" />
    <Compile Include="Distributions\Exponential.cs" />
    <Compile Include="Distributions\FisherSnedecor.cs" />
    <Compile Include="Distributions\Gamma.cs" />
    <Compile Include="Distributions\Geometric.cs" />
    <Compile Include="Distributions\Hypergeometric.cs" />
    <Compile Include="Distributions\InverseGamma.cs" />
    <Compile Include="Distributions\InverseWishart.cs" />
    <Compile Include="Distributions\Laplace.cs" />
    <Compile Include="Distributions\LogNormal.cs" />
    <Compile Include="Distributions\MatrixNormal.cs" />
    <Compile Include="Distributions\Multinomial.cs" />
    <Compile Include="Distributions\NegativeBinomial.cs" />
    <Compile Include="Distributions\Normal.cs" />
    <Compile Include="Distributions\NormalGamma.cs" />
    <Compile Include="Distributions\Pareto.cs" />
    <Compile Include="Distributions\Poisson.cs" />
    <Compile Include="Distributions\Rayleigh.cs" />
    <Compile Include="Distributions\Stable.cs" />
    <Compile Include="Distributions\StudentT.cs" />
    <Compile Include="Distributions\Weibull.cs" />
    <Compile Include="Distributions\Wishart.cs" />
    <Compile Include="Distributions\Zipf.cs" />
    <Compile Include="LinearAlgebra\Builder.cs" />
    <Compile Include="LinearAlgebra\Complex32\Solvers\MILU0Preconditioner.cs" />
    <Compile Include="LinearAlgebra\Complex\Solvers\MILU0Preconditioner.cs" />
    <Compile Include="LinearAlgebra\Double\Solvers\MILU0Preconditioner.cs" />
    <Compile Include="LinearAlgebra\Matrix.Solve.cs" />
    <Compile Include="LinearAlgebra\Single\Solvers\MILU0Preconditioner.cs" />
    <Compile Include="LinearAlgebra\Solvers\CancellationStopCriterion.cs" />
    <Compile Include="LinearAlgebra\Solvers\IterationStatus.cs" />
    <Compile Include="LinearAlgebra\Solvers\Iterator.cs" />
    <Compile Include="LinearAlgebra\Solvers\IterationCountStopCriterion.cs" />
    <Compile Include="LinearAlgebra\Solvers\SolverSetup.cs" />
    <Compile Include="LinearRegression\MultipleRegression.cs" />
    <Compile Include="LinearRegression\WeightedRegression.cs" />
    <Compile Include="LinearRegression\SimpleRegression.cs" />
    <Compile Include="LinearRegression\Util.cs" />
    <Compile Include="Providers\LinearAlgebra\Acml\AcmlLinearAlgebraProvider.Complex.cs" />
    <Compile Include="Providers\LinearAlgebra\Acml\AcmlLinearAlgebraProvider.Complex32.cs" />
    <Compile Include="Providers\LinearAlgebra\Acml\AcmlLinearAlgebraProvider.Double.cs" />
    <Compile Include="Providers\LinearAlgebra\Acml\AcmlLinearAlgebraProvider.Single.cs" />
    <Compile Include="Providers\LinearAlgebra\Acml\SafeNativeMethods.cs" />
    <Compile Include="Providers\LinearAlgebra\Cuda\CudaLinearAlgebraProvider.Complex.cs" />
    <Compile Include="Providers\LinearAlgebra\Cuda\CudaLinearAlgebraProvider.Complex32.cs" />
    <Compile Include="Providers\LinearAlgebra\Cuda\CudaLinearAlgebraProvider.cs" />
    <Compile Include="Providers\LinearAlgebra\Cuda\CudaLinearAlgebraProvider.Double.cs" />
    <Compile Include="Providers\LinearAlgebra\Cuda\CudaLinearAlgebraProvider.Single.cs" />
    <Compile Include="Providers\LinearAlgebra\Cuda\CudaProviderCapabilities.cs" />
    <Compile Include="Providers\LinearAlgebra\Cuda\SafeNativeMethods.cs" />
    <Compile Include="Providers\LinearAlgebra\Mkl\MklProviderCapabilities.cs" />
    <Compile Include="Providers\LinearAlgebra\OpenBlas\OpenBlasLinearAlgebraProvider.cs" />
    <Compile Include="Providers\LinearAlgebra\OpenBlas\OpenBlasLinearAlgebraProvider.Complex.cs" />
    <Compile Include="Providers\LinearAlgebra\OpenBlas\OpenBlasLinearAlgebraProvider.Complex32.cs" />
    <Compile Include="Providers\LinearAlgebra\OpenBlas\OpenBlasLinearAlgebraProvider.Double.cs" />
    <Compile Include="Providers\LinearAlgebra\OpenBlas\OpenBlasLinearAlgebraProvider.Single.cs" />
    <Compile Include="Providers\LinearAlgebra\OpenBlas\SafeNativeMethods.cs" />
    <Compile Include="Providers\LinearAlgebra\ManagedLinearAlgebraProvider.Complex32.cs" />
    <Compile Include="Providers\LinearAlgebra\ManagedLinearAlgebraProvider.Complex.cs" />
    <Compile Include="Providers\LinearAlgebra\ManagedLinearAlgebraProvider.Double.cs" />
    <Compile Include="Providers\LinearAlgebra\ManagedLinearAlgebraProvider.Single.cs" />
    <Compile Include="Providers\LinearAlgebra\ILinearAlgebraProvider.cs" />
    <Compile Include="Providers\LinearAlgebra\ManagedLinearAlgebraProvider.cs" />
    <Compile Include="Providers\LinearAlgebra\Mkl\MklLinearAlgebraProvider.Complex.cs" />
    <Compile Include="Providers\LinearAlgebra\Mkl\MklLinearAlgebraProvider.Complex32.cs" />
    <Compile Include="Providers\LinearAlgebra\Mkl\MklLinearAlgebraProvider.cs" />
    <Compile Include="Providers\LinearAlgebra\Mkl\MklLinearAlgebraProvider.Double.cs" />
    <Compile Include="Providers\LinearAlgebra\Mkl\MklLinearAlgebraProvider.Single.cs" />
    <Compile Include="Providers\LinearAlgebra\Mkl\SafeNativeMethods.cs" />
    <Compile Include="ArrayExtensions.cs" />
    <Compile Include="Complex64.cs" />
    <Compile Include="Combinatorics.cs" />
    <Compile Include="ComplexExtensions.cs" />
    <Compile Include="Constants.cs" />
    <Compile Include="Control.cs" />
    <Compile Include="Complex32.cs" />
    <Compile Include="Distance.cs" />
    <Compile Include="Fit.cs" />
    <Compile Include="Financial\AbsoluteReturnMeasures.cs" />
    <Compile Include="Financial\AbsoluteRiskMeasures.cs" />
    <Compile Include="LinearAlgebra\Matrix.BCL.cs" />
    <Compile Include="LinearAlgebra\Matrix.Operators.cs" />
    <Compile Include="LinearAlgebra\Vector.Arithmetic.cs" />
    <Compile Include="LinearAlgebra\Vector.BCL.cs" />
    <Compile Include="LinearAlgebra\Vector.Operators.cs" />
    <Compile Include="Exceptions.cs" />
    <Compile Include="Providers\LinearAlgebra\OpenBlas\OpenBlasProviderCapabilities.cs" />
    <Compile Include="Providers\NativeProviderLoader.cs" />
    <Compile Include="Random\SystemRandomSource.cs" />
    <Compile Include="Random\RandomSeed.cs" />
    <Compile Include="RootFinding\Broyden.cs" />
    <Compile Include="RootFinding\Cubic.cs" />
    <Compile Include="RootFinding\NewtonRaphson.cs" />
    <Compile Include="RootFinding\RobustNewtonRaphson.cs" />
    <Compile Include="RootFinding\Secant.cs" />
    <Compile Include="RootFinding\ZeroCrossingBracketing.cs" />
    <Compile Include="RootFinding\Brent.cs" />
    <Compile Include="FindRoots.cs" />
    <Compile Include="RootFinding\Bisection.cs" />
    <Compile Include="SpecialFunctions\Evaluate.cs" />
    <Compile Include="ExcelFunctions.cs" />
    <Compile Include="SpecialFunctions\ExponentialIntegral.cs" />
    <Compile Include="SpecialFunctions\ModifiedStruve.cs" />
    <Compile Include="SpecialFunctions\ModifiedBessel.cs" />
    <Compile Include="SpecialFunctions\Logistic.cs" />
    <Compile Include="SpecialFunctions\TestFunctions.cs" />
    <Compile Include="Statistics\ArrayStatistics.cs" />
    <Compile Include="Statistics\MovingStatistics.cs" />
    <Compile Include="Statistics\RunningStatistics.cs" />
    <Compile Include="Statistics\QuantileDefinition.cs" />
    <Compile Include="Statistics\RankDefinition.cs" />
    <Compile Include="Statistics\StreamingStatistics.cs" />
    <Compile Include="Statistics\SortedArrayStatistics.cs" />
    <Compile Include="LinearAlgebra\Storage\SparseVectorStorage.cs" />
    <Compile Include="LinearAlgebra\Storage\DenseVectorStorage.cs" />
    <Compile Include="LinearAlgebra\Storage\MatrixStorage.Validation.cs" />
    <Compile Include="LinearAlgebra\Complex32\Factorization\Cholesky.cs" />
    <Compile Include="LinearAlgebra\Complex32\DenseMatrix.cs" />
    <Compile Include="LinearAlgebra\Complex32\DiagonalMatrix.cs" />
    <Compile Include="LinearAlgebra\Complex32\Factorization\Evd.cs" />
    <Compile Include="LinearAlgebra\Complex32\Factorization\GramSchmidt.cs" />
    <Compile Include="LinearAlgebra\Complex32\Factorization\LU.cs" />
    <Compile Include="LinearAlgebra\Complex32\Factorization\QR.cs" />
    <Compile Include="LinearAlgebra\Complex32\Factorization\Svd.cs" />
    <Compile Include="LinearAlgebra\Complex32\Matrix.cs" />
    <Compile Include="LinearAlgebra\Complex32\SparseMatrix.cs" />
    <Compile Include="LinearAlgebra\Complex32\Vector.cs" />
    <Compile Include="LinearAlgebra\Complex\DenseMatrix.cs" />
    <Compile Include="LinearAlgebra\Complex\DenseVector.cs" />
    <Compile Include="LinearAlgebra\Complex\DiagonalMatrix.cs" />
    <Compile Include="LinearAlgebra\Complex\Factorization\Cholesky.cs" />
    <Compile Include="LinearAlgebra\Complex\Factorization\Evd.cs" />
    <Compile Include="LinearAlgebra\Complex\Factorization\GramSchmidt.cs" />
    <Compile Include="LinearAlgebra\Complex\Factorization\LU.cs" />
    <Compile Include="LinearAlgebra\Complex\Factorization\QR.cs" />
    <Compile Include="LinearAlgebra\Complex\Factorization\Svd.cs" />
    <Compile Include="LinearAlgebra\Complex\Matrix.cs" />
    <Compile Include="LinearAlgebra\Complex\SparseMatrix.cs" />
    <Compile Include="LinearAlgebra\Complex\Vector.cs" />
    <Compile Include="LinearAlgebra\Double\Factorization\Cholesky.cs" />
    <Compile Include="LinearAlgebra\Double\DenseMatrix.cs" />
    <Compile Include="LinearAlgebra\Double\DiagonalMatrix.cs" />
    <Compile Include="LinearAlgebra\Double\Factorization\Evd.cs" />
    <Compile Include="LinearAlgebra\Double\Factorization\GramSchmidt.cs" />
    <Compile Include="LinearAlgebra\Double\Factorization\QR.cs" />
    <Compile Include="LinearAlgebra\Double\Factorization\Svd.cs" />
    <Compile Include="LinearAlgebra\Double\Factorization\LU.cs" />
    <Compile Include="LinearAlgebra\Double\Matrix.cs" />
    <Compile Include="LinearAlgebra\Solvers\IIterativeSolver.cs" />
    <Compile Include="LinearAlgebra\Solvers\IIterativeSolverSetup.cs" />
    <Compile Include="LinearAlgebra\Solvers\IPreconditioner.cs" />
    <Compile Include="LinearAlgebra\Solvers\IIterationStopCriterion.cs" />
    <Compile Include="LinearAlgebra\Double\SparseMatrix.cs" />
    <Compile Include="LinearAlgebra\Double\Vector.cs" />
    <Compile Include="LinearAlgebra\Complex32\DenseVector.cs" />
    <Compile Include="LinearAlgebra\Complex32\Factorization\DenseGramSchmidt.cs" />
    <Compile Include="LinearAlgebra\Complex32\Factorization\DenseEvd.cs" />
    <Compile Include="LinearAlgebra\Complex32\Factorization\DenseCholesky.cs" />
    <Compile Include="LinearAlgebra\Complex32\Factorization\DenseLU.cs" />
    <Compile Include="LinearAlgebra\Complex32\Factorization\DenseQR.cs" />
    <Compile Include="LinearAlgebra\Complex32\Factorization\DenseSvd.cs" />
    <Compile Include="LinearAlgebra\Complex32\Factorization\UserGramSchmidt.cs" />
    <Compile Include="LinearAlgebra\Complex32\Factorization\UserCholesky.cs" />
    <Compile Include="LinearAlgebra\Complex32\Factorization\UserEvd.cs" />
    <Compile Include="LinearAlgebra\Complex32\Factorization\UserLU.cs" />
    <Compile Include="LinearAlgebra\Complex32\Factorization\UserQR.cs" />
    <Compile Include="LinearAlgebra\Complex32\Factorization\UserSvd.cs" />
    <Compile Include="LinearAlgebra\Complex32\Solvers\BiCgStab.cs" />
    <Compile Include="LinearAlgebra\Complex32\Solvers\CompositeSolver.cs" />
    <Compile Include="LinearAlgebra\Complex32\Solvers\GpBiCg.cs" />
    <Compile Include="LinearAlgebra\Complex32\Solvers\MlkBiCgStab.cs" />
    <Compile Include="LinearAlgebra\Complex32\Solvers\TFQMR.cs" />
    <Compile Include="LinearAlgebra\Complex32\Solvers\DiagonalPreconditioner.cs" />
    <Compile Include="LinearAlgebra\Complex32\Solvers\ILUTPPreconditioner.cs" />
    <Compile Include="LinearAlgebra\Complex32\Solvers\ILU0Preconditioner.cs" />
    <Compile Include="LinearAlgebra\Complex32\SparseVector.cs" />
    <Compile Include="LinearAlgebra\Complex\Factorization\DenseGramSchmidt.cs" />
    <Compile Include="LinearAlgebra\Complex\Factorization\DenseEvd.cs" />
    <Compile Include="LinearAlgebra\Complex\Factorization\DenseCholesky.cs" />
    <Compile Include="LinearAlgebra\Complex\Factorization\DenseLU.cs" />
    <Compile Include="LinearAlgebra\Complex\Factorization\DenseQR.cs" />
    <Compile Include="LinearAlgebra\Complex\Factorization\DenseSvd.cs" />
    <Compile Include="LinearAlgebra\Complex\Factorization\UserGramSchmidt.cs" />
    <Compile Include="LinearAlgebra\Complex\Factorization\UserCholesky.cs" />
    <Compile Include="LinearAlgebra\Complex\Factorization\UserEvd.cs" />
    <Compile Include="LinearAlgebra\Complex\Factorization\UserLU.cs" />
    <Compile Include="LinearAlgebra\Complex\Factorization\UserQR.cs" />
    <Compile Include="LinearAlgebra\Complex\Factorization\UserSvd.cs" />
    <Compile Include="LinearAlgebra\Complex\Solvers\BiCgStab.cs" />
    <Compile Include="LinearAlgebra\Complex\Solvers\CompositeSolver.cs" />
    <Compile Include="LinearAlgebra\Complex\Solvers\GpBiCg.cs" />
    <Compile Include="LinearAlgebra\Complex\Solvers\MlkBiCgStab.cs" />
    <Compile Include="LinearAlgebra\Complex\Solvers\TFQMR.cs" />
    <Compile Include="LinearAlgebra\Complex\Solvers\DiagonalPreconditioner.cs" />
    <Compile Include="LinearAlgebra\Complex\Solvers\ILUTPPreconditioner.cs" />
    <Compile Include="LinearAlgebra\Complex\Solvers\ILU0Preconditioner.cs" />
    <Compile Include="LinearAlgebra\Complex\SparseVector.cs" />
    <Compile Include="LinearAlgebra\Double\DenseVector.cs" />
    <Compile Include="LinearAlgebra\Double\Factorization\DenseGramSchmidt.cs" />
    <Compile Include="LinearAlgebra\Double\Factorization\DenseEvd.cs" />
    <Compile Include="LinearAlgebra\Double\Factorization\UserEvd.cs" />
    <Compile Include="LinearAlgebra\Factorization\GramSchmidt.cs" />
    <Compile Include="LinearAlgebra\Factorization\Evd.cs" />
    <Compile Include="LinearAlgebra\Single\DenseMatrix.cs" />
    <Compile Include="LinearAlgebra\Single\DenseVector.cs" />
    <Compile Include="LinearAlgebra\Single\DiagonalMatrix.cs" />
    <Compile Include="LinearAlgebra\Single\Factorization\Cholesky.cs" />
    <Compile Include="LinearAlgebra\Single\Factorization\DenseGramSchmidt.cs" />
    <Compile Include="LinearAlgebra\Single\Factorization\DenseEvd.cs" />
    <Compile Include="LinearAlgebra\Single\Factorization\DenseCholesky.cs" />
    <Compile Include="LinearAlgebra\Single\Factorization\DenseLU.cs" />
    <Compile Include="LinearAlgebra\Single\Factorization\DenseQR.cs" />
    <Compile Include="LinearAlgebra\Single\Factorization\DenseSvd.cs" />
    <Compile Include="LinearAlgebra\Single\Factorization\Evd.cs" />
    <Compile Include="LinearAlgebra\Single\Factorization\GramSchmidt.cs" />
    <Compile Include="LinearAlgebra\Single\Factorization\LU.cs" />
    <Compile Include="LinearAlgebra\Single\Factorization\QR.cs" />
    <Compile Include="LinearAlgebra\Single\Factorization\Svd.cs" />
    <Compile Include="LinearAlgebra\Single\Factorization\UserGramSchmidt.cs" />
    <Compile Include="LinearAlgebra\Single\Factorization\UserCholesky.cs" />
    <Compile Include="LinearAlgebra\Single\Factorization\UserEvd.cs" />
    <Compile Include="LinearAlgebra\Single\Factorization\UserLU.cs" />
    <Compile Include="LinearAlgebra\Single\Factorization\UserQR.cs" />
    <Compile Include="LinearAlgebra\Single\Factorization\UserSvd.cs" />
    <Compile Include="LinearAlgebra\Single\Matrix.cs" />
    <Compile Include="LinearAlgebra\Single\Solvers\BiCgStab.cs" />
    <Compile Include="LinearAlgebra\Single\Solvers\CompositeSolver.cs" />
    <Compile Include="LinearAlgebra\Single\Solvers\GpBiCg.cs" />
    <Compile Include="LinearAlgebra\Single\Solvers\MlkBiCgStab.cs" />
    <Compile Include="LinearAlgebra\Single\Solvers\TFQMR.cs" />
    <Compile Include="LinearAlgebra\Single\Solvers\DiagonalPreconditioner.cs" />
    <Compile Include="LinearAlgebra\Single\Solvers\ILUTPPreconditioner.cs" />
    <Compile Include="LinearAlgebra\Single\Solvers\ILU0Preconditioner.cs" />
    <Compile Include="LinearAlgebra\Solvers\DivergenceStopCriterion.cs" />
    <Compile Include="LinearAlgebra\Solvers\FailureStopCriterion.cs" />
    <Compile Include="LinearAlgebra\Single\SparseMatrix.cs" />
    <Compile Include="LinearAlgebra\Single\SparseVector.cs" />
    <Compile Include="LinearAlgebra\Factorization\Cholesky.cs" />
    <Compile Include="LinearAlgebra\Double\Factorization\DenseCholesky.cs" />
    <Compile Include="LinearAlgebra\Double\Factorization\DenseLU.cs" />
    <Compile Include="LinearAlgebra\Double\Factorization\DenseQR.cs" />
    <Compile Include="LinearAlgebra\Double\Factorization\DenseSvd.cs" />
    <Compile Include="LinearAlgebra\Double\Factorization\UserGramSchmidt.cs" />
    <Compile Include="LinearAlgebra\Factorization\LU.cs" />
    <Compile Include="LinearAlgebra\Factorization\QR.cs" />
    <Compile Include="LinearAlgebra\Factorization\Svd.cs" />
    <Compile Include="LinearAlgebra\Double\Factorization\UserCholesky.cs" />
    <Compile Include="LinearAlgebra\Double\Factorization\UserLU.cs" />
    <Compile Include="LinearAlgebra\Double\Factorization\UserQR.cs" />
    <Compile Include="LinearAlgebra\Double\Factorization\UserSvd.cs" />
    <Compile Include="LinearAlgebra\Factorization\ISolver.cs" />
    <Compile Include="LinearAlgebra\Double\Solvers\BiCgStab.cs" />
    <Compile Include="LinearAlgebra\Double\Solvers\CompositeSolver.cs" />
    <Compile Include="LinearAlgebra\Double\Solvers\GpBiCg.cs" />
    <Compile Include="LinearAlgebra\Double\Solvers\MlkBiCgStab.cs" />
    <Compile Include="LinearAlgebra\Double\Solvers\TFQMR.cs" />
    <Compile Include="LinearAlgebra\Double\Solvers\DiagonalPreconditioner.cs" />
    <Compile Include="LinearAlgebra\Double\Solvers\ILUTPPreconditioner.cs" />
    <Compile Include="LinearAlgebra\Double\Solvers\ILU0Preconditioner.cs" />
    <Compile Include="LinearAlgebra\Solvers\UnitPreconditioner.cs" />
    <Compile Include="LinearAlgebra\Solvers\ResidualStopCriterion.cs" />
    <Compile Include="LinearAlgebra\Double\SparseVector.cs" />
    <Compile Include="LinearAlgebra\Matrix.Arithmetic.cs" />
    <Compile Include="LinearAlgebra\Matrix.cs" />
    <Compile Include="LinearAlgebra\Vector.cs" />
    <Compile Include="LinearAlgebra\Single\Vector.cs" />
    <Compile Include="LinearAlgebra\Storage\DenseColumnMajorMatrixStorage.cs" />
    <Compile Include="LinearAlgebra\Storage\MatrixStorage.cs" />
    <Compile Include="LinearAlgebra\Storage\SparseCompressedRowMatrixStorage.cs" />
    <Compile Include="LinearAlgebra\Storage\DiagonalMatrixStorage.cs" />
    <Compile Include="LinearAlgebra\Storage\VectorStorage.cs" />
    <Compile Include="LinearAlgebra\Storage\VectorStorage.Validation.cs" />
    <Compile Include="Permutation.cs" />
    <Compile Include="Distributions\IContinuousDistribution.cs" />
    <Compile Include="Distributions\IDiscreteDistribution.cs" />
    <Compile Include="Distributions\IUnivariateDistribution.cs" />
    <Compile Include="IntegralTransforms\Hartley.Naive.cs" />
    <Compile Include="IntegralTransforms\HartleyOptions.cs" />
    <Compile Include="GlobalizationHelper.cs" />
    <Compile Include="IntegralTransforms\Fourier.Bluestein.cs" />
    <Compile Include="IntegralTransforms\Fourier.Naive.cs" />
    <Compile Include="IntegralTransforms\Fourier.RadixN.cs" />
    <Compile Include="IntegralTransforms\FourierOptions.cs" />
    <Compile Include="Integration\DoubleExponentialTransformation.cs" />
    <Compile Include="Integration\SimpsonRule.cs" />
    <Compile Include="Integration\NewtonCotesTrapeziumRule.cs" />
    <Compile Include="Integrate.cs" />
    <Compile Include="Interpolation\BulirschStoerRationalInterpolation.cs" />
    <Compile Include="Interpolation\LinearSpline.cs" />
    <Compile Include="Interpolation\NevillePolynomialInterpolation.cs" />
    <Compile Include="Interpolation\IInterpolation.cs" />
    <Compile Include="Interpolate.cs" />
    <Compile Include="Interpolation\SplineBoundaryCondition.cs" />
    <Compile Include="Precision.cs" />
    <Compile Include="Properties\AssemblyInfo.cs" />
    <Compile Include="Properties\Resources.Designer.cs">
      <AutoGen>True</AutoGen>
      <DesignTime>True</DesignTime>
      <DependentUpon>Resources.resx</DependentUpon>
    </Compile>
    <Compile Include="Random\RandomSource.cs" />
    <Compile Include="Random\Mcg31m1.cs" />
    <Compile Include="Random\Mcg59.cs" />
    <Compile Include="Random\MersenneTwister.cs" />
    <Compile Include="Random\Mrg32k3a.cs" />
    <Compile Include="Random\Palf.cs" />
    <Compile Include="Random\CryptoRandomSource.cs" />
    <Compile Include="Random\RandomExtensions.cs" />
    <Compile Include="Random\WH1982.cs" />
    <Compile Include="Random\WH2006.cs" />
    <Compile Include="Random\Xorshift.cs" />
    <Compile Include="Compatibility.cs" />
    <Compile Include="Sorting.cs" />
    <Compile Include="SpecialFunctions\Harmonic.cs" />
    <Compile Include="SpecialFunctions\Beta.cs" />
    <Compile Include="SpecialFunctions\Erf.cs" />
    <Compile Include="SpecialFunctions\Factorial.cs" />
    <Compile Include="SpecialFunctions\Gamma.cs" />
    <Compile Include="SpecialFunctions\Stability.cs" />
    <Compile Include="Statistics\Correlation.cs" />
    <Compile Include="Statistics\DescriptiveStatistics.cs" />
    <Compile Include="Statistics\Histogram.cs" />
    <Compile Include="Statistics\MCMC\HybridMC.cs" />
    <Compile Include="Statistics\MCMC\HybridMCGeneric.cs" />
    <Compile Include="Statistics\MCMC\MCMCDiagnostics.cs" />
    <Compile Include="Statistics\MCMC\MCMCSampler.cs" />
    <Compile Include="Statistics\MCMC\MetropolisHastingsSampler.cs" />
    <Compile Include="Statistics\MCMC\MetropolisSampler.cs" />
    <Compile Include="Statistics\MCMC\RejectionSampler.cs" />
    <Compile Include="Statistics\MCMC\UnivariateHybridMC.cs" />
    <Compile Include="Statistics\Statistics.cs" />
    <Compile Include="Statistics\MCMC\UnivariateSliceSampler.cs" />
    <Compile Include="Threading\CommonParallel.cs" />
    <Compile Include="Trigonometry.cs" />
    <Compile Include="Window.cs" />
  </ItemGroup>
  <ItemGroup>
    <EmbeddedResource Include="Properties\Resources.resx">
      <Generator>PublicResXFileCodeGenerator</Generator>
      <LastGenOutput>Resources.Designer.cs</LastGenOutput>
      <SubType>Designer</SubType>
    </EmbeddedResource>
  </ItemGroup>
  <Import Project="$(MSBuildToolsPath)\Microsoft.CSharp.targets" />
</Project><|MERGE_RESOLUTION|>--- conflicted
+++ resolved
@@ -44,11 +44,8 @@
     <WarningLevel>4</WarningLevel>
     <CodeAnalysisRuleSet>AllRules.ruleset</CodeAnalysisRuleSet>
     <NoWarn>1591</NoWarn>
-<<<<<<< HEAD
     <Prefer32Bit>false</Prefer32Bit>
-=======
     <LangVersion>5</LangVersion>
->>>>>>> 26657680
   </PropertyGroup>
   <PropertyGroup Condition=" '$(Configuration)|$(Platform)' == 'Debug|AnyCPU' ">
     <OutputPath>..\..\out\lib-debug\Net40\</OutputPath>
@@ -62,11 +59,8 @@
     <ErrorReport>prompt</ErrorReport>
     <WarningLevel>4</WarningLevel>
     <CodeAnalysisRuleSet>AllRules.ruleset</CodeAnalysisRuleSet>
-<<<<<<< HEAD
     <Prefer32Bit>false</Prefer32Bit>
-=======
     <LangVersion>5</LangVersion>
->>>>>>> 26657680
   </PropertyGroup>
   <PropertyGroup Condition="'$(Configuration)|$(Platform)' == 'Release-Signed|AnyCPU'">
     <OutputPath>..\..\out\lib-signed\Net40\</OutputPath>
@@ -83,11 +77,8 @@
     <WarningLevel>4</WarningLevel>
     <CodeAnalysisRuleSet>AllRules.ruleset</CodeAnalysisRuleSet>
     <NoWarn>1591</NoWarn>
-<<<<<<< HEAD
     <Prefer32Bit>false</Prefer32Bit>
-=======
     <LangVersion>5</LangVersion>
->>>>>>> 26657680
   </PropertyGroup>
   <ItemGroup>
     <Reference Include="System" />
