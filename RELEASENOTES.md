--- conflicted
+++ resolved
@@ -1,4 +1,3 @@
-<<<<<<< HEAD
 ### 4.0.0-beta03 - 2018-01-09
 * Optimization: Limited-Memory BFGS *~Florian Wechsung*
 * BUG: Trigonometry: Fix imaginary part sign of complex hyperbolic cotangent
@@ -15,11 +14,12 @@
 * Explicit builds for .Net Framework 4.0 and higher and for .Net Standard 1.3 and 2.0
 * F#: explicit builds for .Net Framework 4.5 and higher and for .Net Standard 1.6 and 2.0
 * Assemblies are now code-signed with an X.509 certificate, using SHA2-256 hashes
-=======
+* BUG: Ode Solver: fix typo in the Runge-Kutta solvers on time-step handling *~Ksero*
+* BUG: fix Matrix.GetHashCode for wide matrices *~mjmckp*
+
 ### 3.20.1 - 2018-01-13
 * Bugfixes backported from v4:
 * BUG: Trigonometry: Fix imaginary part sign of complex hyperbolic cotangent
->>>>>>> 13bf674b
 * BUG: Ode Solver: fix typo in the Runge-Kutta solvers on time-step handling *~Ksero*
 * BUG: fix Matrix.GetHashCode for wide matrices *~mjmckp*
 
